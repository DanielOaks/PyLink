--- conflicted
+++ resolved
@@ -5,26 +5,11 @@
 import socket
 import time
 import sys
-<<<<<<< HEAD
-import logging
-
-import proto
-
-with open("config.yml", 'r') as f:
-    conf = yaml.load(f)
-
-logger = logging.getLogger('pylinklogger')
-# logger.setLevel(getattr(logging, conf['bot']['loglevel']))
-logger.info('PyLink starting...')
-
-# if conf['login']['password'] == 'changeme':
-#     print("You have not set the login details correctly! Exiting...")
-=======
 from collections import defaultdict
 
+from log import log
 from conf import conf
 import classes
->>>>>>> bd755e13
 
 class Irc():
     def __init__(self, proto):
@@ -50,7 +35,7 @@
         ip = self.serverdata["ip"]
         port = self.serverdata["port"]
         self.sid = self.serverdata["sid"]
-        logger.info("Connecting to network %r on %s:%s" % (self.name, ip, port))
+        log.info("Connecting to network %r on %s:%s" % (self.name, ip, port))
 
         self.socket = socket.socket()
         self.socket.connect((ip, port))
@@ -72,16 +57,16 @@
                     break
                 while '\n' in buf:
                     line, buf = buf.split('\n', 1)
-                    logger.debug("<- {}".format(line))
+                    log.debug("<- {}".format(line))
                     proto.handle_events(self, line)
             except socket.error as e:
-                logger.error('Received socket.error: %s, exiting.' % str(e))
+                log.error('Received socket.error: %s, exiting.' % str(e))
                 break
         sys.exit(1)
 
     def send(self, data):
         data = data.encode("utf-8") + b"\n"
-        logger.debug("-> {}".format(data.decode("utf-8").strip("\n")))
+        log.debug("-> {}".format(data.decode("utf-8").strip("\n")))
         self.socket.send(data)
 
     def load_plugins(self):
@@ -90,21 +75,15 @@
         # Here, we override the module lookup and import the plugins
         # dynamically depending on which were configured.
         for plugin in to_load:
-<<<<<<< HEAD
-            moduleinfo = imp.find_module(plugin, plugins_folder)
-            self.loaded.append(imp.load_source(plugin, moduleinfo[1]))
-        logger.info("loaded plugins: %s" % self.loaded)
-=======
             try:
                 moduleinfo = imp.find_module(plugin, plugins_folder)
                 self.loaded.append(imp.load_source(plugin, moduleinfo[1]))
             except ImportError as e:
                 if str(e).startswith('No module named'):
-                    print('Failed to load plugin %r: the plugin could not be found.' % plugin)
+                    log.error('Failed to load plugin %r: the plugin could not be found.' % plugin)
                 else:
-                    print('Failed to load plugin %r: import error %s' % (plugin, str(e)))
+                    log.error('Failed to load plugin %r: import error %s' % (plugin, str(e)))
         print("loaded plugins: %s" % self.loaded)
->>>>>>> bd755e13
 
 if __name__ == '__main__':
     print('PyLink starting...')
@@ -119,8 +98,9 @@
         proto = imp.load_source(protoname, moduleinfo[1])
     except ImportError as e:
         if str(e).startswith('No module named'):
-            print('Failed to load protocol module %r: the file could not be found.' % protoname)
+            log.critical('Failed to load protocol module %r: the file could not be found.' % protoname)
         else:
-            print('Failed to load protocol module: import error %s' % (protoname, str(e)))
+            log.critical('Failed to load protocol module: import error %s' % (protoname, str(e)))
+        sys.exit(2)
     else:
         irc_obj = Irc(proto)